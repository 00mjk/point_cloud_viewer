--- conflicted
+++ resolved
@@ -22,7 +22,6 @@
 gl_generator = "0.13.0"
 
 [dependencies]
-arrayvec = "0.4.11"
 byteorder = "1.3.2"
 cgmath = "0.17.0"
 clap = "2.33.0"
@@ -37,10 +36,6 @@
 serde_derive = "1.0.80"
 serde_json = "1.0.33"
 time = "^0.1.35"
-<<<<<<< HEAD
-nav-types = "0.4.2"
-=======
->>>>>>> d05708e1
 
 [features]
 static-link = [ "sdl2/static-link", "sdl2/bundled" ]
