--- conflicted
+++ resolved
@@ -330,14 +330,10 @@
     /// Updates the offset and binds the texture
     pub fn submit(&self) {
         unsafe {
-<<<<<<< HEAD
-            self.gl.ActiveTexture(opengl::TEXTURE0 + self.texture_unit);
-=======
             // The purpose of texture units is to allow us to use more than 1 texture in our shaders.
             self.gl.ActiveTexture(opengl::TEXTURE0 + self.texture_unit);
             // After activating a texture unit, a subsequent BindTexture call will bind that
             // texture to the currently active texture unit.
->>>>>>> 2556c8ed
             self.gl.BindTexture(opengl::TEXTURE_2D, self.id);
         }
         self.u_texture_offset.submit();
