// Copyright 2016 Google Inc.
//
// Licensed under the Apache License, Version 2.0 (the "License");
// you may not use this file except in compliance with the License.
// You may obtain a copy of the License at
//
//      http://www.apache.org/licenses/LICENSE-2.0
//
// Unless required by applicable law or agreed to in writing, software
// distributed under the License is distributed on an "AS IS" BASIS,
// WITHOUT WARRANTIES OR CONDITIONS OF ANY KIND, either express or implied.
// See the License for the specific language governing permissions and
// limitations under the License.

mod codec;
pub use self::codec::{
    attribute_to_proto, decode, encode, fixpoint_decode, fixpoint_encode, vec3_encode,
    vec3_fixpoint_encode, Encoding, PositionEncoding,
};

mod input_file_iterator;
pub use self::input_file_iterator::{make_stream, InputFile, InputFileIterator};

mod node_iterator;
pub use self::node_iterator::{NodeIterator, NodeReader};

mod node_writer;
pub use self::node_writer::{DataWriter, NodeWriter, OpenMode, WriteEncoded, WriteLE, WriteLEPos};

mod ply;
pub use self::ply::{PlyIterator, PlyNodeWriter};

mod pts;
pub use self::pts::PtsIterator;

mod raw;
pub use self::raw::{RawNodeReader, RawNodeWriter};

mod s2;
<<<<<<< HEAD
pub use self::s2::{s2_cell_to_proto, s2_cloud_to_meta_proto, S2Splitter};
=======
pub use self::s2::S2Splitter;

use std::io::{BufReader, Read};

pub struct AttributeReader {
    pub data_type: crate::AttributeDataType,
    pub reader: BufReader<Box<dyn Read>>,
}

/// We open a lot of files during our work. Sometimes users see errors with 'cannot open more
/// files'. This utility function attempt to increase the rlimits for the number of open files per
/// process here, but fails silently if we are not successful.
pub fn attempt_increasing_rlimit_to_max() {
    unsafe {
        let mut rl = libc::rlimit {
            rlim_cur: 0,
            rlim_max: 0,
        };
        libc::getrlimit(libc::RLIMIT_NOFILE, &mut rl);
        rl.rlim_cur = rl.rlim_max;
        libc::setrlimit(libc::RLIMIT_NOFILE, &rl);
    }
}
>>>>>>> e3c0ac38
<|MERGE_RESOLUTION|>--- conflicted
+++ resolved
@@ -37,10 +37,7 @@
 pub use self::raw::{RawNodeReader, RawNodeWriter};
 
 mod s2;
-<<<<<<< HEAD
 pub use self::s2::{s2_cell_to_proto, s2_cloud_to_meta_proto, S2Splitter};
-=======
-pub use self::s2::S2Splitter;
 
 use std::io::{BufReader, Read};
 
@@ -62,5 +59,4 @@
         rl.rlim_cur = rl.rlim_max;
         libc::setrlimit(libc::RLIMIT_NOFILE, &rl);
     }
-}
->>>>>>> e3c0ac38
+}