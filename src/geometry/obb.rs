//! A bounding box with an arbitrary 3D pose.

use super::aabb::Aabb;
use crate::math::sat::ConvexPolyhedron;
use crate::math::PointCulling;
use arrayvec::ArrayVec;
use nalgebra::{Isometry3, Point3, RealField, Unit, UnitQuaternion, Vector3};
use serde::{Deserialize, Serialize};

/// An oriented bounding box.
#[derive(Debug, Clone, Serialize, Deserialize)]
pub struct Obb<S: RealField> {
    query_from_obb: Isometry3<S>,
    obb_from_query: Isometry3<S>,
    half_extent: Vector3<S>,
}

impl<S: RealField> From<&Aabb<S>> for Obb<S> {
    fn from(aabb: &Aabb<S>) -> Self {
        Obb::new(
            Isometry3::from_parts(aabb.center().coords.into(), UnitQuaternion::identity()),
            aabb.max() - aabb.center(),
        )
    }
}

impl<S: RealField> From<Aabb<S>> for Obb<S> {
    fn from(aabb: Aabb<S>) -> Self {
        Self::from(&aabb)
    }
}

impl<S: RealField> Obb<S> {
    pub fn new(query_from_obb: Isometry3<S>, half_extent: Vector3<S>) -> Self {
        Obb {
            obb_from_query: query_from_obb.inverse(),
            half_extent,
            query_from_obb,
        }
    }

    pub fn transformed(&self, global_from_query: &Isometry3<S>) -> Self {
<<<<<<< HEAD
        Self::new(global_from_query * self.query_from_obb, self.half_extent)
=======
        Self::new(global_from_query * &self.query_from_obb, self.half_extent)
>>>>>>> f0dd420e
    }
}

impl<S> ConvexPolyhedron<S> for Obb<S>
where
    S: RealField,
{
    fn compute_corners(&self) -> [Point3<S>; 8] {
        let corner_from = |x, y, z| self.query_from_obb * Point3::new(x, y, z);
        [
            corner_from(
                -self.half_extent.x,
                -self.half_extent.y,
                -self.half_extent.z,
            ),
            corner_from(self.half_extent.x, -self.half_extent.y, -self.half_extent.z),
            corner_from(-self.half_extent.x, self.half_extent.y, -self.half_extent.z),
            corner_from(self.half_extent.x, self.half_extent.y, -self.half_extent.z),
            corner_from(-self.half_extent.x, -self.half_extent.y, self.half_extent.z),
            corner_from(self.half_extent.x, -self.half_extent.y, self.half_extent.z),
            corner_from(-self.half_extent.x, self.half_extent.y, self.half_extent.z),
            corner_from(self.half_extent.x, self.half_extent.y, self.half_extent.z),
        ]
    }

<<<<<<< HEAD
    fn compute_edges(&self) -> ArrayVec<[Unit<Vector3<S>>; 6]> {
        let mut edges = ArrayVec::new();
        edges.push(Unit::new_normalize(self.query_from_obb * Vector3::x()));
        edges.push(Unit::new_normalize(self.query_from_obb * Vector3::y()));
        edges.push(Unit::new_normalize(self.query_from_obb * Vector3::z()));
        edges
    }

    fn compute_face_normals(&self) -> ArrayVec<[Unit<Vector3<S>>; 6]> {
        self.compute_edges()
=======
    fn intersector(&self) -> Intersector<S> {
        let corners = self.compute_corners();
        let mut edges = ArrayVec::new();
        edges.push((self.query_from_obb.rotation * Vector3::unit_x()).normalize());
        edges.push((self.query_from_obb.rotation * Vector3::unit_y()).normalize());
        edges.push((self.query_from_obb.rotation * Vector3::unit_z()).normalize());
        Intersector {
            corners,
            edges: edges.clone(),
            face_normals: edges,
        }
>>>>>>> f0dd420e
    }
}

impl<S> PointCulling<S> for Obb<S>
where
    S: RealField,
{
    fn contains(&self, p: &Point3<S>) -> bool {
        let p = self.obb_from_query * p;
        p.x.abs() <= self.half_extent.x
            && p.y.abs() <= self.half_extent.y
            && p.z.abs() <= self.half_extent.z
    }
}

#[cfg(test)]
mod tests {
    use super::*;
    use crate::math::sat::Relation;
    use nalgebra::{Unit, UnitQuaternion, Vector3};
    use num_traits::One;

    #[test]
    fn test_obb_intersects_aabb() {
        let zero_rot = UnitQuaternion::one();
        let fourty_five_deg_rot: UnitQuaternion<f64> =
            UnitQuaternion::from_axis_angle(&Vector3::z_axis(), std::f64::consts::PI / 4.0);
        let arbitrary_rot: UnitQuaternion<f64> = UnitQuaternion::from_axis_angle(
            &Unit::new_normalize(Vector3::new(0.2, 0.5, -0.7)),
            0.123,
        );
        let translation = Vector3::new(0.0, 0.0, 0.0).into();
        let half_extent = Vector3::new(1.0, 2.0, 3.0).into();
        // Object to intersection-test against
        let bbox = Aabb::new(Point3::new(0.5, 1.0, -3.0), Point3::new(1.5, 3.0, 3.0));

        let zero_obb = Obb::new(Isometry3::from_parts(translation, zero_rot), half_extent);
        let zero_obb_isec = zero_obb
            .intersector()
            .cache_separating_axes(&Aabb::axes(), &Aabb::axes());
        assert_eq!(zero_obb_isec.axes.len(), 3);
        assert_eq!(
            zero_obb_isec.intersect(&bbox.compute_corners()),
            Relation::Cross
        );

        let fourty_five_deg_obb = Obb::new(
            Isometry3::from_parts(translation, fourty_five_deg_rot),
            half_extent,
        );
        let fourty_five_deg_obb_isec = fourty_five_deg_obb
            .intersector()
            .cache_separating_axes(&Aabb::axes(), &Aabb::axes());
        assert_eq!(fourty_five_deg_obb_isec.axes.len(), 5);
        assert_eq!(
            fourty_five_deg_obb_isec.intersect(&bbox.compute_corners()),
            Relation::Out
        );

        let arbitrary_obb = Obb::new(
            Isometry3::from_parts(translation, arbitrary_rot),
            half_extent,
        );
        let arbitrary_obb_isec = arbitrary_obb
            .intersector()
            .cache_separating_axes(&Aabb::axes(), &Aabb::axes());
        assert_eq!(arbitrary_obb_isec.axes.len(), 15);
    }
}<|MERGE_RESOLUTION|>--- conflicted
+++ resolved
@@ -1,10 +1,11 @@
 //! A bounding box with an arbitrary 3D pose.
 
 use super::aabb::Aabb;
-use crate::math::sat::ConvexPolyhedron;
+use crate::math::sat::{CachedAxesIntersector, ConvexPolyhedron, Intersector, Relation};
 use crate::math::PointCulling;
 use arrayvec::ArrayVec;
 use nalgebra::{Isometry3, Point3, RealField, Unit, UnitQuaternion, Vector3};
+use num_traits::Bounded;
 use serde::{Deserialize, Serialize};
 
 /// An oriented bounding box.
@@ -13,6 +14,25 @@
     query_from_obb: Isometry3<S>,
     obb_from_query: Isometry3<S>,
     half_extent: Vector3<S>,
+}
+
+/// TODO(nnmm): Remove
+pub struct CachedAxesObb<S: RealField> {
+    pub obb: Obb<S>,
+    pub separating_axes: CachedAxesIntersector<S>,
+}
+
+impl<S: RealField + Bounded> CachedAxesObb<S> {
+    pub fn new(obb: Obb<S>) -> Self {
+        let unit_axes = [Vector3::x_axis(), Vector3::y_axis(), Vector3::z_axis()];
+        let separating_axes = obb
+            .intersector()
+            .cache_separating_axes(&unit_axes, &unit_axes);
+        Self {
+            obb,
+            separating_axes,
+        }
+    }
 }
 
 impl<S: RealField> From<&Aabb<S>> for Obb<S> {
@@ -40,11 +60,7 @@
     }
 
     pub fn transformed(&self, global_from_query: &Isometry3<S>) -> Self {
-<<<<<<< HEAD
         Self::new(global_from_query * self.query_from_obb, self.half_extent)
-=======
-        Self::new(global_from_query * &self.query_from_obb, self.half_extent)
->>>>>>> f0dd420e
     }
 }
 
@@ -70,42 +86,32 @@
         ]
     }
 
-<<<<<<< HEAD
-    fn compute_edges(&self) -> ArrayVec<[Unit<Vector3<S>>; 6]> {
+    fn intersector(&self) -> Intersector<S> {
         let mut edges = ArrayVec::new();
         edges.push(Unit::new_normalize(self.query_from_obb * Vector3::x()));
         edges.push(Unit::new_normalize(self.query_from_obb * Vector3::y()));
         edges.push(Unit::new_normalize(self.query_from_obb * Vector3::z()));
-        edges
-    }
-
-    fn compute_face_normals(&self) -> ArrayVec<[Unit<Vector3<S>>; 6]> {
-        self.compute_edges()
-=======
-    fn intersector(&self) -> Intersector<S> {
-        let corners = self.compute_corners();
-        let mut edges = ArrayVec::new();
-        edges.push((self.query_from_obb.rotation * Vector3::unit_x()).normalize());
-        edges.push((self.query_from_obb.rotation * Vector3::unit_y()).normalize());
-        edges.push((self.query_from_obb.rotation * Vector3::unit_z()).normalize());
         Intersector {
-            corners,
+            corners: self.compute_corners(),
             edges: edges.clone(),
             face_normals: edges,
         }
->>>>>>> f0dd420e
     }
 }
 
-impl<S> PointCulling<S> for Obb<S>
+impl<S> PointCulling<S> for CachedAxesObb<S>
 where
     S: RealField,
 {
     fn contains(&self, p: &Point3<S>) -> bool {
-        let p = self.obb_from_query * p;
-        p.x.abs() <= self.half_extent.x
-            && p.y.abs() <= self.half_extent.y
-            && p.z.abs() <= self.half_extent.z
+        let p = self.obb.obb_from_query * p;
+        p.x.abs() <= self.obb.half_extent.x
+            && p.y.abs() <= self.obb.half_extent.y
+            && p.z.abs() <= self.obb.half_extent.z
+    }
+
+    fn intersects_aabb(&self, aabb: &Aabb<S>) -> bool {
+        self.separating_axes.intersect(&aabb.compute_corners()) != Relation::Out
     }
 }
 
