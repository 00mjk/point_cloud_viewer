--- conflicted
+++ resolved
@@ -163,7 +163,7 @@
 
 /// See https://www.gamedev.net/forums/topic/694911-separating-axis-theorem-3d-polygons/ for more detail
 /// Return `Relation::In` if B is contained in A
-fn sat<S, I>(separating_axes: I, corners_a: &[Point3<S>], corners_b: &[Point3<S>]) -> Relation
+pub fn sat<S, I>(separating_axes: I, corners_a: &[Point3<S>], corners_b: &[Point3<S>]) -> Relation
 where
     S: RealField + Bounded,
     I: IntoIterator<Item = Unit<Vector3<S>>>,
@@ -171,28 +171,10 @@
     let mut rel = Relation::In;
     for sep_axis in separating_axes {
         // Project corners of A onto that axis
-<<<<<<< HEAD
-        let mut a_min_proj: S = Bounded::max_value();
-        let mut a_max_proj: S = Bounded::min_value();
-        for corner in corners_a {
-            let corner_proj = corner.coords.dot(&sep_axis);
-            a_min_proj = a_min_proj.min(corner_proj);
-            a_max_proj = a_max_proj.max(corner_proj);
-        }
-        // Project corners of B onto that axis
-        let mut b_min_proj: S = Bounded::max_value();
-        let mut b_max_proj: S = Bounded::min_value();
-        for corner in corners_b {
-            let corner_proj = corner.coords.dot(&sep_axis);
-            b_min_proj = b_min_proj.min(corner_proj);
-            b_max_proj = b_max_proj.max(corner_proj);
-        }
-=======
         let (a_min_proj, a_max_proj) = project_on_axis(corners_a, sep_axis);
         // Project corners of B onto that axis
         let (b_min_proj, b_max_proj) = project_on_axis(corners_b, sep_axis);
 
->>>>>>> f0dd420e
         if b_min_proj > a_max_proj || b_max_proj < a_min_proj {
             return Relation::Out;
         }
@@ -204,14 +186,14 @@
     rel
 }
 
-fn project_on_axis<S>(corners: &[Point3<S>], sep_axis: Vector3<S>) -> (S, S)
+fn project_on_axis<S>(corners: &[Point3<S>], sep_axis: Unit<Vector3<S>>) -> (S, S)
 where
-    S: BaseFloat + Bounded,
+    S: RealField + Bounded,
 {
     let mut min_proj: S = Bounded::max_value();
     let mut max_proj: S = Bounded::min_value();
     for corner in corners {
-        let corner_proj = corner.to_vec().dot(sep_axis);
+        let corner_proj = corner.coords.dot(&sep_axis);
         min_proj = min_proj.min(corner_proj);
         max_proj = max_proj.max(corner_proj);
     }
