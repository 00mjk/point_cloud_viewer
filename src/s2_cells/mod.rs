<<<<<<< HEAD
use crate::data_provider::DataProvider;
use crate::errors::*;
use crate::iterator::{FilteredIterator, PointCloud, PointLocation, PointQuery};
use crate::math::{Isometry3, Obb};
use crate::proto;
use crate::read_write::{Encoding, PointIterator};
use crate::{AttributeDataType, CURRENT_VERSION};
use cgmath::{Point3, Transform, Vector4};
use fnv::FnvHashMap;
use s2::cell::Cell;
use s2::cellid::CellID;
use s2::cellunion::CellUnion;
use s2::point::Point as S2Point;
use s2::region::Region;
use std::borrow::Cow;
use std::collections::HashMap;
use std::iter;

pub struct S2Cells {
    data_provider: Box<dyn DataProvider>,
    cells: FnvHashMap<CellID, Cell>,
    meta: S2Meta,
}

#[derive(Copy, Clone)]
pub struct S2CellMeta {
    pub num_points: u64,
}

impl S2CellMeta {
    pub fn to_proto(self, cell_id: u64) -> proto::S2Cell {
        let mut meta = proto::S2Cell::new();
        meta.set_id(cell_id);
        meta.set_num_points(self.num_points);
        meta
    }
}

pub struct S2Meta {
    cells: FnvHashMap<CellID, S2CellMeta>,
    attributes: HashMap<String, AttributeDataType>,
}

impl S2Meta {
    pub fn new(
        cells: FnvHashMap<CellID, S2CellMeta>,
        attributes: HashMap<String, AttributeDataType>,
    ) -> Self {
        S2Meta { cells, attributes }
    }

    pub fn iter_attr_with_xyz(&self) -> impl Iterator<Item = (&str, AttributeDataType)> {
        self.attributes
            .iter()
            .map(|(name, d_type)| (name.as_str(), *d_type))
            .chain(iter::once(("xyz", AttributeDataType::F64Vec3)))
    }

    pub fn get_cells(&self) -> &FnvHashMap<CellID, S2CellMeta> {
        &self.cells
    }

    pub fn to_proto(&self) -> proto::Meta {
        let cell_protos = self
            .cells
            .iter()
            .map(|(cell_id, cell_meta)| cell_meta.to_proto(cell_id.0))
            .collect();
        let mut meta = proto::Meta::new();
        meta.set_version(CURRENT_VERSION);
        let mut s2_meta = proto::S2Meta::new();
        s2_meta.set_cells(::protobuf::RepeatedField::<proto::S2Cell>::from_vec(
            cell_protos,
        ));
        let attributes_meta = self
            .attributes
            .iter()
            .map(|(name, attribute)| {
                let mut attr_meta = proto::Attribute::new();
                attr_meta.set_name(name.to_string());
                attr_meta.set_data_type(attribute.to_proto());
                attr_meta
            })
            .collect();
        s2_meta.set_attributes(::protobuf::RepeatedField::<proto::Attribute>::from_vec(
            attributes_meta,
        ));
        meta.set_s2(s2_meta);
        meta
    }

    pub fn from_proto(meta_proto: proto::Meta) -> Result<Self> {
        // check if the meta is meant to be for S2 point cloud
        if meta_proto.version != CURRENT_VERSION {
            // from version 12
            return Err(ErrorKind::InvalidInput(format!(
                "No S2 point cloud supported with version {}",
                meta_proto.version
            ))
            .into());
        }
        if !(meta_proto.version == CURRENT_VERSION && meta_proto.has_s2()) {
            return Err(ErrorKind::InvalidInput(
                "This meta does not describe S2 point clouds".to_string(),
            )
            .into());
        }

        let s2_meta_proto = meta_proto.get_s2();
        // cells, num_points
        let mut cells = FnvHashMap::default();
        s2_meta_proto.get_cells().iter().for_each(|cell| {
            let cell_id = CellID(cell.id as u64);
            cells.insert(
                cell_id,
                S2CellMeta {
                    num_points: cell.num_points,
                },
            );
        });

        // attributes
        let mut attributes = HashMap::default();
        for attr in s2_meta_proto.attributes.iter() {
            let attr_type: AttributeDataType = AttributeDataType::from_proto(attr.get_data_type())?;
            attributes.insert(attr.name.to_owned(), attr_type);
        }

        Ok(S2Meta { cells, attributes })
    }

    pub fn from_data_provider(data_provider: &dyn DataProvider) -> Result<Self> {
        let meta = data_provider.meta_proto()?;
        S2Meta::from_proto(meta)
    }
}

/// Just a wrapper that implements Display
/// TODO(nnmm): Remove as soon as version 0.10 of s2 is released
#[derive(Copy, Clone)]
pub struct S2CellId(pub CellID);

impl std::fmt::Display for S2CellId {
    fn fmt(&self, f: &mut std::fmt::Formatter) -> std::fmt::Result {
        write!(f, "{}", self.0.to_token())
    }
}

impl PointCloud for S2Cells {
    type Id = S2CellId;
    type PointsIter = FilteredIterator;

    fn nodes_in_location(&self, query: &PointQuery) -> Vec<Self::Id> {
        match &query.location {
            PointLocation::AllPoints() => self.cells.keys().cloned().map(S2CellId).collect(),
            PointLocation::Aabb(aabb) => {
                self.cells_in_obb(&Obb::from(aabb), query.global_from_local.as_ref())
            }
            PointLocation::Obb(obb) => self.cells_in_obb(&obb, query.global_from_local.as_ref()),
            PointLocation::Frustum(mat) => {
                let world_from_clip = mat.inverse_transform().unwrap();
                let points = CUBE_CORNERS
                    .iter()
                    .map(|p| Point3::from_homogeneous(world_from_clip * p));
                self.cells_in_convex_hull(points)
            }
            PointLocation::OrientedBeam(beam) => {
                self.cells_in_obb(&Obb::from(beam), query.global_from_local.as_ref())
            }
        }
    }

    fn encoding_for_node(&self, _: Self::Id) -> Encoding {
        Encoding::Plain
    }

    fn points_in_node<'a>(
        &'a self,
        query: &PointQuery,
        node_id: Self::Id,
    ) -> Result<Self::PointsIter> {
        let culling = query.get_point_culling();
        let num_points = self.meta.cells[&node_id.0].num_points as usize;
        let point_iterator = PointIterator::from_data_provider(
            &*self.data_provider,
            self.encoding_for_node(node_id),
            &node_id,
            num_points,
        )?;
        Ok(FilteredIterator {
            culling,
            point_iterator,
        })
    }
}

impl S2Cells {
    pub fn from_data_provider(data_provider: Box<dyn DataProvider>) -> Result<Self> {
        let meta_proto = data_provider.meta_proto()?;
        let meta = S2Meta::from_proto(meta_proto)?;
        let cells: FnvHashMap<_, _> = meta
            .get_cells()
            .keys()
            .map(|id| (*id, Cell::from(id)))
            .collect();
        Ok(S2Cells {
            data_provider,
            cells,
            meta,
        })
    }

    /// Wrapper around cells_in_convex_hull for Obbs
    fn cells_in_obb(
        &self,
        obb: &Obb<f64>,
        global_from_local: Option<&Isometry3<f64>>,
    ) -> Vec<S2CellId> {
        let obb = match global_from_local {
            Some(isometry) => Cow::Owned(Obb::new(isometry * &obb.isometry, obb.half_extent)),
            None => Cow::Borrowed(obb),
        };
        let points = obb.corners;
        self.cells_in_convex_hull(points.iter().cloned())
    }

    /// Returns all cells that intersect the convex hull of the given points
    fn cells_in_convex_hull<IterPoint>(&self, points: IterPoint) -> Vec<S2CellId>
    where
        IterPoint: IntoIterator<Item = Point3<f64>>,
    {
        // We could choose either a covering rect or a covering cap as a convex hull
        let point_cells = points
            .into_iter()
            .map(|p| CellID::from(S2Point::from_coords(p.x, p.y, p.z)))
            .collect();
        let mut cell_union = CellUnion(point_cells);
        cell_union.normalize();
        let convex_hull = cell_union.rect_bound();
        self.cells
            .values()
            .filter(|cell| convex_hull.intersects_cell(cell))
            .map(|cell| S2CellId(cell.id))
            .collect()
    }
}

/// This is projected back with the inverse frustum matrix
/// to find the corners of the frustum
const CUBE_CORNERS: [Vector4<f64>; 8] = [
    Vector4 {
        x: -1.0,
        y: -1.0,
        z: -1.0,
        w: 1.0,
    },
    Vector4 {
        x: -1.0,
        y: -1.0,
        z: 1.0,
        w: 1.0,
    },
    Vector4 {
        x: -1.0,
        y: 1.0,
        z: -1.0,
        w: 1.0,
    },
    Vector4 {
        x: -1.0,
        y: 1.0,
        z: 1.0,
        w: 1.0,
    },
    Vector4 {
        x: 1.0,
        y: -1.0,
        z: -1.0,
        w: 1.0,
    },
    Vector4 {
        x: 1.0,
        y: -1.0,
        z: 1.0,
        w: 1.0,
    },
    Vector4 {
        x: 1.0,
        y: 1.0,
        z: -1.0,
        w: 1.0,
    },
    Vector4 {
        x: 1.0,
        y: 1.0,
        z: 1.0,
        w: 1.0,
    },
];
=======
use crate::data_provider::DataProvider;
use crate::errors::*;
use crate::iterator::{FilteredIterator, PointCloud, PointLocation, PointQuery};
use crate::math::{Isometry3, Obb};
use crate::proto;
use crate::read_write::{Encoding, NodeIterator};
use crate::{AttributeDataType, CURRENT_VERSION};
use cgmath::{Point3, Transform, Vector4};
use fnv::FnvHashMap;
use s2::cell::Cell;
use s2::cellid::CellID;
use s2::cellunion::CellUnion;
use s2::point::Point as S2Point;
use s2::region::Region;
use std::borrow::Cow;
use std::collections::HashMap;
use std::iter;

pub struct S2Cells {
    data_provider: Box<dyn DataProvider>,
    cells: FnvHashMap<CellID, Cell>,
    meta: S2Meta,
}

#[derive(Copy, Clone)]
pub struct S2CellMeta {
    pub num_points: u64,
}

impl S2CellMeta {
    pub fn to_proto(self, cell_id: u64) -> proto::S2Cell {
        let mut meta = proto::S2Cell::new();
        meta.set_id(cell_id);
        meta.set_num_points(self.num_points);
        meta
    }
}

pub struct S2Meta {
    cells: FnvHashMap<CellID, S2CellMeta>,
    attributes: HashMap<String, AttributeDataType>,
}

impl S2Meta {
    pub fn new(
        cells: FnvHashMap<CellID, S2CellMeta>,
        attributes: HashMap<String, AttributeDataType>,
    ) -> Self {
        S2Meta { cells, attributes }
    }

    pub fn iter_attr_with_xyz(&self) -> impl Iterator<Item = (&str, AttributeDataType)> {
        self.attributes
            .iter()
            .map(|(name, d_type)| (name.as_str(), *d_type))
            .chain(iter::once(("xyz", AttributeDataType::F64Vec3)))
    }

    pub fn get_cells(&self) -> &FnvHashMap<CellID, S2CellMeta> {
        &self.cells
    }

    pub fn to_proto(&self) -> proto::Meta {
        let cell_protos = self
            .cells
            .iter()
            .map(|(cell_id, cell_meta)| cell_meta.to_proto(cell_id.0))
            .collect();
        let mut meta = proto::Meta::new();
        meta.set_version(CURRENT_VERSION);
        let mut s2_meta = proto::S2Meta::new();
        s2_meta.set_cells(::protobuf::RepeatedField::<proto::S2Cell>::from_vec(
            cell_protos,
        ));
        let attributes_meta = self
            .attributes
            .iter()
            .map(|(name, attribute)| {
                let mut attr_meta = proto::Attribute::new();
                attr_meta.set_name(name.to_string());
                attr_meta.set_data_type(attribute.to_proto());
                attr_meta
            })
            .collect();
        s2_meta.set_attributes(::protobuf::RepeatedField::<proto::Attribute>::from_vec(
            attributes_meta,
        ));
        meta.set_s2(s2_meta);
        meta
    }

    pub fn from_proto(meta_proto: proto::Meta) -> Result<Self> {
        // check if the meta is meant to be for S2 point cloud
        if meta_proto.version != CURRENT_VERSION {
            // from version 12
            return Err(ErrorKind::InvalidInput(format!(
                "No S2 point cloud supported with version {}",
                meta_proto.version
            ))
            .into());
        }
        if !(meta_proto.version == CURRENT_VERSION && meta_proto.has_s2()) {
            return Err(ErrorKind::InvalidInput(
                "This meta does not describe S2 point clouds".to_string(),
            )
            .into());
        }

        let s2_meta_proto = meta_proto.get_s2();
        // cells, num_points
        let mut cells = FnvHashMap::default();
        s2_meta_proto.get_cells().iter().for_each(|cell| {
            let cell_id = CellID(cell.id as u64);
            cells.insert(
                cell_id,
                S2CellMeta {
                    num_points: cell.num_points,
                },
            );
        });

        // attributes
        let mut attributes = HashMap::default();
        for attr in s2_meta_proto.attributes.iter() {
            let attr_type: AttributeDataType = AttributeDataType::from_proto(attr.get_data_type())?;
            attributes.insert(attr.name.to_owned(), attr_type);
        }

        Ok(S2Meta { cells, attributes })
    }

    pub fn from_data_provider(data_provider: &dyn DataProvider) -> Result<Self> {
        let meta = data_provider.meta_proto()?;
        S2Meta::from_proto(meta)
    }
}

/// Just a wrapper that implements Display
/// TODO(nnmm): Remove as soon as version 0.10 of s2 is released
#[derive(Copy, Clone)]
pub struct S2CellId(pub CellID);

impl std::fmt::Display for S2CellId {
    fn fmt(&self, f: &mut std::fmt::Formatter) -> std::fmt::Result {
        write!(f, "{}", self.0.to_token())
    }
}

impl PointCloud for S2Cells {
    type Id = S2CellId;
    type PointsIter = FilteredIterator;

    fn nodes_in_location(&self, query: &PointQuery) -> Vec<Self::Id> {
        match &query.location {
            PointLocation::AllPoints() => self.cells.keys().cloned().map(S2CellId).collect(),
            PointLocation::Aabb(aabb) => {
                self.cells_in_obb(&Obb::from(aabb), query.global_from_local.as_ref())
            }
            PointLocation::Obb(obb) => self.cells_in_obb(&obb, query.global_from_local.as_ref()),
            PointLocation::Frustum(mat) => {
                let world_from_clip = mat.inverse_transform().unwrap();
                let points = CUBE_CORNERS
                    .iter()
                    .map(|p| Point3::from_homogeneous(world_from_clip * p));
                self.cells_in_convex_hull(points)
            }
            PointLocation::OrientedBeam(beam) => {
                self.cells_in_obb(&Obb::from(beam), query.global_from_local.as_ref())
            }
        }
    }

    fn encoding_for_node(&self, _: Self::Id) -> Encoding {
        Encoding::Plain
    }

    fn points_in_node<'a>(
        &'a self,
        query: &PointQuery,
        node_id: Self::Id,
        batch_size: usize,
    ) -> Result<Self::PointsIter> {
        let culling = query.get_point_culling();
        let num_points = self.meta.cells[&node_id.0].num_points as usize;
        let node_iterator = NodeIterator::from_data_provider(
            &*self.data_provider,
            self.encoding_for_node(node_id),
            &node_id,
            num_points,
            batch_size,
        )?;
        Ok(FilteredIterator {
            culling,
            node_iterator,
        })
    }
}

impl S2Cells {
    /// Wrapper arround cells_in_convex_hull for Obbs
    fn cells_in_obb(
        &self,
        obb: &Obb<f64>,
        global_from_local: Option<&Isometry3<f64>>,
    ) -> Vec<S2CellId> {
        let obb = match global_from_local {
            Some(isometry) => Cow::Owned(Obb::new(isometry * &obb.isometry, obb.half_extent)),
            None => Cow::Borrowed(obb),
        };
        let points = obb.corners;
        self.cells_in_convex_hull(points.iter().cloned())
    }

    /// Returns all cells that intersect the convex hull of the given points
    fn cells_in_convex_hull<IterPoint>(&self, points: IterPoint) -> Vec<S2CellId>
    where
        IterPoint: IntoIterator<Item = Point3<f64>>,
    {
        // We could choose either a covering rect or a covering cap as a convex hull
        let point_cells = points
            .into_iter()
            .map(|p| CellID::from(S2Point::from_coords(p.x, p.y, p.z)))
            .collect();
        let mut cell_union = CellUnion(point_cells);
        cell_union.normalize();
        let convex_hull = cell_union.rect_bound();
        self.cells
            .values()
            .filter(|cell| convex_hull.intersects_cell(cell))
            .map(|cell| S2CellId(cell.id))
            .collect()
    }
}

/// This is projected back with the inverse frustum matrix
/// to find the corners of the frustum
const CUBE_CORNERS: [Vector4<f64>; 8] = [
    Vector4 {
        x: -1.0,
        y: -1.0,
        z: -1.0,
        w: 1.0,
    },
    Vector4 {
        x: -1.0,
        y: -1.0,
        z: 1.0,
        w: 1.0,
    },
    Vector4 {
        x: -1.0,
        y: 1.0,
        z: -1.0,
        w: 1.0,
    },
    Vector4 {
        x: -1.0,
        y: 1.0,
        z: 1.0,
        w: 1.0,
    },
    Vector4 {
        x: 1.0,
        y: -1.0,
        z: -1.0,
        w: 1.0,
    },
    Vector4 {
        x: 1.0,
        y: -1.0,
        z: 1.0,
        w: 1.0,
    },
    Vector4 {
        x: 1.0,
        y: 1.0,
        z: -1.0,
        w: 1.0,
    },
    Vector4 {
        x: 1.0,
        y: 1.0,
        z: 1.0,
        w: 1.0,
    },
];
>>>>>>> 317016e4
<|MERGE_RESOLUTION|>--- conflicted
+++ resolved
@@ -1,10 +1,9 @@
-<<<<<<< HEAD
 use crate::data_provider::DataProvider;
 use crate::errors::*;
 use crate::iterator::{FilteredIterator, PointCloud, PointLocation, PointQuery};
 use crate::math::{Isometry3, Obb};
 use crate::proto;
-use crate::read_write::{Encoding, PointIterator};
+use crate::read_write::{Encoding, NodeIterator};
 use crate::{AttributeDataType, CURRENT_VERSION};
 use cgmath::{Point3, Transform, Vector4};
 use fnv::FnvHashMap;
@@ -179,18 +178,20 @@
         &'a self,
         query: &PointQuery,
         node_id: Self::Id,
+        batch_size: usize,
     ) -> Result<Self::PointsIter> {
         let culling = query.get_point_culling();
         let num_points = self.meta.cells[&node_id.0].num_points as usize;
-        let point_iterator = PointIterator::from_data_provider(
+        let node_iterator = NodeIterator::from_data_provider(
             &*self.data_provider,
             self.encoding_for_node(node_id),
             &node_id,
             num_points,
+            batch_size,
         )?;
         Ok(FilteredIterator {
             culling,
-            point_iterator,
+            node_iterator,
         })
     }
 }
@@ -211,7 +212,7 @@
         })
     }
 
-    /// Wrapper around cells_in_convex_hull for Obbs
+    /// Wrapper arround cells_in_convex_hull for Obbs
     fn cells_in_obb(
         &self,
         obb: &Obb<f64>,
@@ -297,292 +298,4 @@
         z: 1.0,
         w: 1.0,
     },
-];
-=======
-use crate::data_provider::DataProvider;
-use crate::errors::*;
-use crate::iterator::{FilteredIterator, PointCloud, PointLocation, PointQuery};
-use crate::math::{Isometry3, Obb};
-use crate::proto;
-use crate::read_write::{Encoding, NodeIterator};
-use crate::{AttributeDataType, CURRENT_VERSION};
-use cgmath::{Point3, Transform, Vector4};
-use fnv::FnvHashMap;
-use s2::cell::Cell;
-use s2::cellid::CellID;
-use s2::cellunion::CellUnion;
-use s2::point::Point as S2Point;
-use s2::region::Region;
-use std::borrow::Cow;
-use std::collections::HashMap;
-use std::iter;
-
-pub struct S2Cells {
-    data_provider: Box<dyn DataProvider>,
-    cells: FnvHashMap<CellID, Cell>,
-    meta: S2Meta,
-}
-
-#[derive(Copy, Clone)]
-pub struct S2CellMeta {
-    pub num_points: u64,
-}
-
-impl S2CellMeta {
-    pub fn to_proto(self, cell_id: u64) -> proto::S2Cell {
-        let mut meta = proto::S2Cell::new();
-        meta.set_id(cell_id);
-        meta.set_num_points(self.num_points);
-        meta
-    }
-}
-
-pub struct S2Meta {
-    cells: FnvHashMap<CellID, S2CellMeta>,
-    attributes: HashMap<String, AttributeDataType>,
-}
-
-impl S2Meta {
-    pub fn new(
-        cells: FnvHashMap<CellID, S2CellMeta>,
-        attributes: HashMap<String, AttributeDataType>,
-    ) -> Self {
-        S2Meta { cells, attributes }
-    }
-
-    pub fn iter_attr_with_xyz(&self) -> impl Iterator<Item = (&str, AttributeDataType)> {
-        self.attributes
-            .iter()
-            .map(|(name, d_type)| (name.as_str(), *d_type))
-            .chain(iter::once(("xyz", AttributeDataType::F64Vec3)))
-    }
-
-    pub fn get_cells(&self) -> &FnvHashMap<CellID, S2CellMeta> {
-        &self.cells
-    }
-
-    pub fn to_proto(&self) -> proto::Meta {
-        let cell_protos = self
-            .cells
-            .iter()
-            .map(|(cell_id, cell_meta)| cell_meta.to_proto(cell_id.0))
-            .collect();
-        let mut meta = proto::Meta::new();
-        meta.set_version(CURRENT_VERSION);
-        let mut s2_meta = proto::S2Meta::new();
-        s2_meta.set_cells(::protobuf::RepeatedField::<proto::S2Cell>::from_vec(
-            cell_protos,
-        ));
-        let attributes_meta = self
-            .attributes
-            .iter()
-            .map(|(name, attribute)| {
-                let mut attr_meta = proto::Attribute::new();
-                attr_meta.set_name(name.to_string());
-                attr_meta.set_data_type(attribute.to_proto());
-                attr_meta
-            })
-            .collect();
-        s2_meta.set_attributes(::protobuf::RepeatedField::<proto::Attribute>::from_vec(
-            attributes_meta,
-        ));
-        meta.set_s2(s2_meta);
-        meta
-    }
-
-    pub fn from_proto(meta_proto: proto::Meta) -> Result<Self> {
-        // check if the meta is meant to be for S2 point cloud
-        if meta_proto.version != CURRENT_VERSION {
-            // from version 12
-            return Err(ErrorKind::InvalidInput(format!(
-                "No S2 point cloud supported with version {}",
-                meta_proto.version
-            ))
-            .into());
-        }
-        if !(meta_proto.version == CURRENT_VERSION && meta_proto.has_s2()) {
-            return Err(ErrorKind::InvalidInput(
-                "This meta does not describe S2 point clouds".to_string(),
-            )
-            .into());
-        }
-
-        let s2_meta_proto = meta_proto.get_s2();
-        // cells, num_points
-        let mut cells = FnvHashMap::default();
-        s2_meta_proto.get_cells().iter().for_each(|cell| {
-            let cell_id = CellID(cell.id as u64);
-            cells.insert(
-                cell_id,
-                S2CellMeta {
-                    num_points: cell.num_points,
-                },
-            );
-        });
-
-        // attributes
-        let mut attributes = HashMap::default();
-        for attr in s2_meta_proto.attributes.iter() {
-            let attr_type: AttributeDataType = AttributeDataType::from_proto(attr.get_data_type())?;
-            attributes.insert(attr.name.to_owned(), attr_type);
-        }
-
-        Ok(S2Meta { cells, attributes })
-    }
-
-    pub fn from_data_provider(data_provider: &dyn DataProvider) -> Result<Self> {
-        let meta = data_provider.meta_proto()?;
-        S2Meta::from_proto(meta)
-    }
-}
-
-/// Just a wrapper that implements Display
-/// TODO(nnmm): Remove as soon as version 0.10 of s2 is released
-#[derive(Copy, Clone)]
-pub struct S2CellId(pub CellID);
-
-impl std::fmt::Display for S2CellId {
-    fn fmt(&self, f: &mut std::fmt::Formatter) -> std::fmt::Result {
-        write!(f, "{}", self.0.to_token())
-    }
-}
-
-impl PointCloud for S2Cells {
-    type Id = S2CellId;
-    type PointsIter = FilteredIterator;
-
-    fn nodes_in_location(&self, query: &PointQuery) -> Vec<Self::Id> {
-        match &query.location {
-            PointLocation::AllPoints() => self.cells.keys().cloned().map(S2CellId).collect(),
-            PointLocation::Aabb(aabb) => {
-                self.cells_in_obb(&Obb::from(aabb), query.global_from_local.as_ref())
-            }
-            PointLocation::Obb(obb) => self.cells_in_obb(&obb, query.global_from_local.as_ref()),
-            PointLocation::Frustum(mat) => {
-                let world_from_clip = mat.inverse_transform().unwrap();
-                let points = CUBE_CORNERS
-                    .iter()
-                    .map(|p| Point3::from_homogeneous(world_from_clip * p));
-                self.cells_in_convex_hull(points)
-            }
-            PointLocation::OrientedBeam(beam) => {
-                self.cells_in_obb(&Obb::from(beam), query.global_from_local.as_ref())
-            }
-        }
-    }
-
-    fn encoding_for_node(&self, _: Self::Id) -> Encoding {
-        Encoding::Plain
-    }
-
-    fn points_in_node<'a>(
-        &'a self,
-        query: &PointQuery,
-        node_id: Self::Id,
-        batch_size: usize,
-    ) -> Result<Self::PointsIter> {
-        let culling = query.get_point_culling();
-        let num_points = self.meta.cells[&node_id.0].num_points as usize;
-        let node_iterator = NodeIterator::from_data_provider(
-            &*self.data_provider,
-            self.encoding_for_node(node_id),
-            &node_id,
-            num_points,
-            batch_size,
-        )?;
-        Ok(FilteredIterator {
-            culling,
-            node_iterator,
-        })
-    }
-}
-
-impl S2Cells {
-    /// Wrapper arround cells_in_convex_hull for Obbs
-    fn cells_in_obb(
-        &self,
-        obb: &Obb<f64>,
-        global_from_local: Option<&Isometry3<f64>>,
-    ) -> Vec<S2CellId> {
-        let obb = match global_from_local {
-            Some(isometry) => Cow::Owned(Obb::new(isometry * &obb.isometry, obb.half_extent)),
-            None => Cow::Borrowed(obb),
-        };
-        let points = obb.corners;
-        self.cells_in_convex_hull(points.iter().cloned())
-    }
-
-    /// Returns all cells that intersect the convex hull of the given points
-    fn cells_in_convex_hull<IterPoint>(&self, points: IterPoint) -> Vec<S2CellId>
-    where
-        IterPoint: IntoIterator<Item = Point3<f64>>,
-    {
-        // We could choose either a covering rect or a covering cap as a convex hull
-        let point_cells = points
-            .into_iter()
-            .map(|p| CellID::from(S2Point::from_coords(p.x, p.y, p.z)))
-            .collect();
-        let mut cell_union = CellUnion(point_cells);
-        cell_union.normalize();
-        let convex_hull = cell_union.rect_bound();
-        self.cells
-            .values()
-            .filter(|cell| convex_hull.intersects_cell(cell))
-            .map(|cell| S2CellId(cell.id))
-            .collect()
-    }
-}
-
-/// This is projected back with the inverse frustum matrix
-/// to find the corners of the frustum
-const CUBE_CORNERS: [Vector4<f64>; 8] = [
-    Vector4 {
-        x: -1.0,
-        y: -1.0,
-        z: -1.0,
-        w: 1.0,
-    },
-    Vector4 {
-        x: -1.0,
-        y: -1.0,
-        z: 1.0,
-        w: 1.0,
-    },
-    Vector4 {
-        x: -1.0,
-        y: 1.0,
-        z: -1.0,
-        w: 1.0,
-    },
-    Vector4 {
-        x: -1.0,
-        y: 1.0,
-        z: 1.0,
-        w: 1.0,
-    },
-    Vector4 {
-        x: 1.0,
-        y: -1.0,
-        z: -1.0,
-        w: 1.0,
-    },
-    Vector4 {
-        x: 1.0,
-        y: -1.0,
-        z: 1.0,
-        w: 1.0,
-    },
-    Vector4 {
-        x: 1.0,
-        y: 1.0,
-        z: -1.0,
-        w: 1.0,
-    },
-    Vector4 {
-        x: 1.0,
-        y: 1.0,
-        z: 1.0,
-        w: 1.0,
-    },
-];
->>>>>>> 317016e4
+];