--- conflicted
+++ resolved
@@ -15,12 +15,8 @@
 use crate::math::Cube;
 use crate::proto;
 use crate::read_write::PositionEncoding;
-<<<<<<< HEAD
 use crate::CURRENT_VERSION;
-use cgmath::{EuclideanSpace, Matrix4, Point3, Vector3};
-=======
 use cgmath::{Matrix4, Point3};
->>>>>>> e3c0ac38
 use collision::{Aabb, Aabb3, Relation};
 use fnv::FnvHashMap;
 use num::clamp;
@@ -54,7 +50,7 @@
     pub bounding_box: Aabb3<f64>,
 }
 
-pub fn to_meta_proto(octree_meta: &OctreeMeta, nodes: Vec<proto::Node>) -> proto::Meta {
+pub fn to_meta_proto(octree_meta: &OctreeMeta, nodes: Vec<proto::OctreeNode>) -> proto::Meta {
     let mut meta = proto::Meta::new();
     meta.mut_bounding_box()
         .mut_min()
@@ -76,7 +72,9 @@
         .set_z(octree_meta.bounding_box.max().z);
     meta.set_resolution(octree_meta.resolution);
     meta.set_version(CURRENT_VERSION);
-    meta.set_nodes(::protobuf::RepeatedField::<proto::Node>::from_vec(nodes));
+    meta.set_nodes(::protobuf::RepeatedField::<proto::OctreeNode>::from_vec(
+        nodes,
+    ));
     meta
 }
 
@@ -195,7 +193,7 @@
     }
 
     pub fn to_meta_proto(&self) -> proto::Meta {
-        let nodes: Vec<proto::Node> = self
+        let nodes: Vec<proto::OctreeNode> = self
             .nodes
             .iter()
             .map(|(id, node_meta)| {
