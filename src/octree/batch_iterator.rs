--- conflicted
+++ resolved
@@ -166,7 +166,6 @@
     where
         F: FnMut(PointData) -> Result<()>,
     {
-<<<<<<< HEAD
         // get thread safe fifo
         let jobs = Injector::<(octree::NodeId, &Octree)>::new();
         self.octrees
@@ -179,37 +178,23 @@
             .for_each(|(node_id, octree)| {
                 jobs.push((node_id, octree));
             });
-=======
-        let octree = self.octree;
-        // nodes iterator: retrieve nodes
-        let node_id_iterator = octree.nodes_in_location(self.point_location);
-
->>>>>>> 867d3afb
+
         let local_from_global = self
             .point_location
             .global_from_local
             .as_ref()
             .map(|t| t.inverse());
-<<<<<<< HEAD
+
         // operate on nodes with limited number of threads
         crossbeam::scope(|s| {
             let (tx, rx) = crossbeam::channel::bounded::<PointData>(2);
             for _ in 0..self.thread_size {
-=======
-        // operate on nodes: one thread for each node
-        crossbeam::scope(|s| {
-            let (tx, rx) = crossbeam::channel::bounded::<PointData>(2);
-            for node_id in node_id_iterator {
->>>>>>> 867d3afb
                 let tx = tx.clone();
                 let local_from_global = local_from_global.clone();
                 let point_location = &self.point_location;
                 let batch_size = self.batch_size;
-<<<<<<< HEAD
                 let worker = Worker::new_fifo();
                 let jobs = &jobs;
-=======
->>>>>>> 867d3afb
 
                 s.spawn(move |_| {
                     let send_func = |batch: PointData| match tx.send(batch) {
@@ -220,7 +205,7 @@
                         ))
                         .into()),
                     };
-<<<<<<< HEAD
+
                     // one pointstream per thread vs one per node allows to send more full point batches
                     let mut point_stream =
                         PointStream::new(batch_size, local_from_global, &send_func);
@@ -244,12 +229,6 @@
                         }
                         }
                     }
-=======
-                    let point_iterator = octree.points_in_node(point_location, node_id);
-                    let mut point_stream =
-                        PointStream::new(batch_size, local_from_global, &send_func);
-                    let _ = point_stream.push_points_and_callback(point_iterator);
->>>>>>> 867d3afb
                 });
             }
 
