use crate::errors::*;
use crate::math::PointCulling;
use crate::math::{AllPoints, Isometry3, Obb, OrientedBeam};
use crate::octree::{self, FilteredPointsIterator, Octree};
use crate::{LayerData, Point, PointData};
use cgmath::{Matrix4, Vector3, Vector4};
use collision::Aabb3;
use crossbeam::deque::{Steal, Worker};
use fnv::FnvHashMap;

/// size for batch
pub const NUM_POINTS_PER_BATCH: usize = 500_000;

#[allow(clippy::large_enum_variant)]
#[derive(Debug, Clone)]
pub enum PointLocation {
    AllPoints(),
    Aabb(Aabb3<f64>),
    Frustum(Matrix4<f64>),
    Obb(Obb<f64>),
    OrientedBeam(OrientedBeam<f64>),
}

#[derive(Clone, Debug)]
pub struct PointQuery {
    pub location: PointLocation,
    // If set, culling and the returned points are interpreted to be in local coordinates.
    pub global_from_local: Option<Isometry3<f64>>,
}

impl PointQuery {
    pub fn get_point_culling(&self) -> Box<PointCulling<f64>> {
        let culling: Box<PointCulling<f64>> = match &self.location {
            PointLocation::AllPoints() => return Box::new(AllPoints {}),
            PointLocation::Aabb(aabb) => Box::new(*aabb),
            PointLocation::Frustum(matrix) => Box::new(octree::Frustum::new(*matrix)),
            PointLocation::Obb(obb) => Box::new(obb.clone()),
            PointLocation::OrientedBeam(beam) => Box::new(beam.clone()),
        };
        match &self.global_from_local {
            Some(global_from_local) => culling.transform(&global_from_local),
            None => culling,
        }
    }
}
/// current implementation of the stream of points used in BatchIterator
struct PointStream<'a, F>
where
    F: Fn(PointData) -> Result<()>,
{
    position: Vec<Vector3<f64>>,
    color: Vec<Vector4<u8>>,
    intensity: Vec<f32>,
    local_from_global: Option<Isometry3<f64>>,
    func: &'a F,
}

impl<'a, F> PointStream<'a, F>
where
    F: Fn(PointData) -> Result<()>,
{
    fn new(
        num_points_per_batch: usize,
        local_from_global: Option<Isometry3<f64>>,
        func: &'a F,
    ) -> Self {
        PointStream {
            position: Vec::with_capacity(num_points_per_batch),
            color: Vec::with_capacity(num_points_per_batch),
            intensity: Vec::with_capacity(num_points_per_batch),
            local_from_global,
            func,
        }
    }

    /// push point in batch
    fn push_point(&mut self, point: Point) {
        let position = match &self.local_from_global {
            Some(local_from_global) => local_from_global * &point.position,
            None => point.position,
        };
        self.position.push(position);
        self.color.push(Vector4::new(
            point.color.red,
            point.color.green,
            point.color.blue,
            point.color.alpha,
        ));
        if let Some(point_intensity) = point.intensity {
            self.intensity.push(point_intensity);
        };
    }

    /// execute function on batch of points
    fn callback(&mut self) -> Result<()> {
        if self.position.is_empty() {
            return Ok(());
        }

        let mut layers = FnvHashMap::default();
        layers.insert(
            "color".to_string(),
            LayerData::U8Vec4(self.color.split_off(0)),
        );
        if !self.intensity.is_empty() {
            layers.insert(
                "intensity".to_string(),
                LayerData::F32(self.intensity.split_off(0)),
            );
        }
        let point_data = PointData {
            position: self.position.split_off(0),
            layers,
        };
        //println!("internal callback sending last batch...");
        (self.func)(point_data)
    }

    fn push_points_and_callback<Filter>(
        &mut self,
        point_iterator: FilteredPointsIterator<Filter>,
    ) -> Result<()>
    where
        Filter: Fn(&Point) -> bool,
    {
        for point in point_iterator {
            self.push_point(point);
            if self.position.len() == self.position.capacity() {
                self.callback()?;
            }
        }
        self.callback()?;
        Ok(())
    }
}

/// Iterator on point batches
pub struct BatchIterator<'a> {
<<<<<<< HEAD
    octrees: &'a [octree::Octree],
=======
    octree: &'a Octree,
>>>>>>> 7fc884a3
    point_location: &'a PointQuery,
    batch_size: usize,
    thread_size: usize,
}

impl<'a> BatchIterator<'a> {
    pub fn new(
<<<<<<< HEAD
        octrees: &'a [octree::Octree],
=======
        octree: &'a octree::Octree,
>>>>>>> 7fc884a3
        point_location: &'a PointQuery,
        batch_size: usize,
    ) -> Self {
        BatchIterator {
            octrees,
            point_location,
            batch_size,
            thread_size: 10,
        }
    }

    /// utility to customize the number of threads
    /// set thread =1 to reproduce results
    pub fn set_thread_size(&mut self, size: usize) {
        self.thread_size = size;
    }
    /// compute a function while iterating on a batch of points
    pub fn try_for_each_batch<F>(&mut self, func: F) -> Result<()>
    where
        F: FnMut(PointData) -> Result<()>,
    {
        // get thread safe fifo
        let jobs = Worker::<(octree::NodeId, &Octree)>::new_fifo();
        self.octrees
            .iter()
            .flat_map(|octree| {
                octree
                    .nodes_in_location(self.point_location)
                    .zip(std::iter::repeat(octree))
            })
            .for_each(|(node_id, octree)| {
                jobs.push((node_id, octree));
            });
        let local_from_global = self
            .point_location
            .global_from_local
            .as_ref()
            .map(|t| t.inverse());
        // operate on nodes with limited number of threads
        crossbeam::scope(|s| {
            let (tx, rx) = crossbeam::channel::bounded::<PointData>(2);
            for _ in 0..self.thread_size {
                let tx = tx.clone();
                let local_from_global = local_from_global.clone();
                let point_location = &self.point_location;
                let batch_size = self.batch_size;
                let next_task = jobs.stealer();

                s.spawn(move |_| {
                    let send_func = |batch: PointData| match tx.send(batch) {
                        Ok(_) => Ok(()),
                        Err(e) => Err(ErrorKind::Channel(format!(
                            "sending operation failed, nothing more to do {:?}",
                            e,
                        ))
                        .into()),
                    };
<<<<<<< HEAD
                    // one pointstream per thread vs one per node allows to send more full point batches
                    let mut point_stream =
                        PointStream::new(batch_size, local_from_global, &send_func);

                    while let Steal::Success((node_id, octree)) = next_task.steal() {
                        let point_iterator = octree.points_in_node(&point_location, node_id);
                        //executing on the available next task if the fuction still requires it
                        match point_stream.push_points_and_callback(point_iterator) {
                            Ok(_) => continue,
                            Err(ref e) => match e.kind() {
                                ErrorKind::Channel(ref _s) => break, // done with the function computation
                                _ => panic!("BatchIterator: Thread error {}", e), //some other error
                            },
                        }
                    }
=======
                    let point_iterator = octree.points_in_node(point_location, node_id);
                    let mut point_stream =
                        PointStream::new(batch_size, local_from_global, &send_func);
                    let _ = point_stream.push_points_and_callback(point_iterator);
>>>>>>> 7fc884a3
                });
            }

            rx.iter().try_for_each(func)
        })
        .expect("BatchIterator: Panic in try_for_each_batch child thread")
    }
}<|MERGE_RESOLUTION|>--- conflicted
+++ resolved
@@ -136,11 +136,7 @@
 
 /// Iterator on point batches
 pub struct BatchIterator<'a> {
-<<<<<<< HEAD
     octrees: &'a [octree::Octree],
-=======
-    octree: &'a Octree,
->>>>>>> 7fc884a3
     point_location: &'a PointQuery,
     batch_size: usize,
     thread_size: usize,
@@ -148,11 +144,7 @@
 
 impl<'a> BatchIterator<'a> {
     pub fn new(
-<<<<<<< HEAD
         octrees: &'a [octree::Octree],
-=======
-        octree: &'a octree::Octree,
->>>>>>> 7fc884a3
         point_location: &'a PointQuery,
         batch_size: usize,
     ) -> Self {
@@ -210,7 +202,7 @@
                         ))
                         .into()),
                     };
-<<<<<<< HEAD
+
                     // one pointstream per thread vs one per node allows to send more full point batches
                     let mut point_stream =
                         PointStream::new(batch_size, local_from_global, &send_func);
@@ -226,12 +218,6 @@
                             },
                         }
                     }
-=======
-                    let point_iterator = octree.points_in_node(point_location, node_id);
-                    let mut point_stream =
-                        PointStream::new(batch_size, local_from_global, &send_func);
-                    let _ = point_stream.push_points_and_callback(point_iterator);
->>>>>>> 7fc884a3
                 });
             }
 
