--- conflicted
+++ resolved
@@ -24,11 +24,7 @@
 edition = "2018"
 
 [dependencies]
-<<<<<<< HEAD
 nalgebra = "0.20.0"
-=======
-cgmath = "0.17.0"
 
 [dependencies.xray_proto_rust]
-path = "../xray_proto_rust"
->>>>>>> 648db052
+path = "../xray_proto_rust"