--- conflicted
+++ resolved
@@ -1,12 +1,7 @@
 use cgmath::{Decomposed, EuclideanSpace, Matrix4, Point3, Quaternion, Transform, Vector3};
 use collision::{Aabb, Aabb3};
-<<<<<<< HEAD
-use point_viewer::color::RED;
 use point_viewer::math::{local_frame_from_lat_lng, Isometry3};
-=======
 use point_viewer::color::Color;
-use point_viewer::math::local_frame_from_lat_lng;
->>>>>>> b1820259
 use point_viewer::{AttributeData, NumberOfPoints, Point, PointsBatch};
 use rand::rngs::StdRng;
 use rand::{Rng, SeedableRng};
@@ -23,11 +18,6 @@
     count: usize,
 }
 
-<<<<<<< HEAD
-=======
-pub const SEED: u64 = 80_293_751_232;
-
->>>>>>> b1820259
 impl RandomPointsOnEarth {
     pub fn new(width: f64, height: f64, size: usize, seed: u64) -> Self {
         let mut rng = StdRng::seed_from_u64(seed);
