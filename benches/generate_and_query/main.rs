#![feature(test)]

extern crate test;

use cgmath::InnerSpace;
use lazy_static::lazy_static;
use point_viewer::data_provider::{DataProvider, OnDiskDataProvider};
use point_viewer::iterator::{PointCloud, PointLocation, PointQuery};
use point_viewer::octree::{build_octree, Octree};
use point_viewer::read_write::{Encoding, NodeWriter, OpenMode, RawNodeWriter, S2Splitter};
use point_viewer::s2_cells::S2Cells;
use point_viewer::Point;
use protobuf::Message;
use random_points::{Batched, RandomPointsOnEarth, SEED};
use std::fs::File;
use std::io::BufWriter;
use std::path::Path;
use tempdir::TempDir;
use test::Bencher;

mod random_points;

const RESOLUTION: f64 = 0.00001;

#[derive(Debug)]
struct Arguments {
    // Minimal precision that this point cloud should have.
    // This decides on the number of bits used to encode each node.
    resolution: f64,
    // Width of the area to generate points for (used for local x and y), in meters.
    width: f64,
    // Height of the area to generate points for, in meters
    height: f64,
    // The number of threads used to shard octree building.
    num_threads: usize,
    // The number of points in the test point cloud.
    num_points: usize,
    // The batch size used for building the S2 point cloud.
    batch_size: usize,
}

impl Default for Arguments {
    fn default() -> Arguments {
        Arguments {
            resolution: RESOLUTION,
            width: 200.0,
            height: 20.0,
            num_threads: 10,
            num_points: 1_000_000,
            batch_size: 5000,
        }
    }
}

fn make_octree(args: &Arguments, dir: &Path) {
<<<<<<< HEAD
    let mut points_oct = RandomPointsOnEarth::new(args.width, args.height, SEED);
=======
    let mut points_oct = RandomPointsOnEarth::new(args.width, args.height, args.num_points);
    let bbox = points_oct.bbox();
    let batches_oct = Batched::new(points_oct, args.batch_size);
>>>>>>> 317016e4
    let pool = scoped_pool::Pool::new(args.num_threads);

    build_octree(&pool, dir, args.resolution, bbox, batches_oct);
}

fn make_s2_cells(args: &Arguments, dir: &Path) {
<<<<<<< HEAD
    let points_s2 = RandomPointsOnEarth::new(args.width, args.height, SEED);
=======
    let points_s2 = RandomPointsOnEarth::new(args.width, args.height, args.num_points);
>>>>>>> 317016e4
    let mut s2_writer: S2Splitter<RawNodeWriter> =
        S2Splitter::new(dir, Encoding::Plain, OpenMode::Truncate);
    Batched::new(points_s2, args.batch_size)
        .try_for_each(|batch| s2_writer.write(&batch))
        .expect("Writing failed");
    let meta = s2_writer.get_meta().to_proto();
    let mut meta_writer = BufWriter::new(File::create(dir.join("meta.pb")).unwrap());
    meta.write_to_writer(&mut meta_writer).unwrap();
}

lazy_static! {
    static ref OCTREE_DIR: TempDir = {
        let temp_dir = TempDir::new("octree").unwrap();
        let args = Arguments::default();
        make_octree(&args, temp_dir.path());
        temp_dir
    };
    static ref S2_DIR: TempDir = {
        let temp_dir = TempDir::new("s2").unwrap();
        let args = Arguments::default();
        make_s2_cells(&args, temp_dir.path());
        temp_dir
    };
}

fn get_s2_cells() -> S2Cells {
    let path_buf = S2_DIR.path().to_owned();
    let data_provider = OnDiskDataProvider {
        directory: path_buf,
    };
    S2Cells::from_data_provider(Box::new(data_provider)).unwrap()
}

fn get_octree() -> Octree {
    let path_buf = OCTREE_DIR.path().to_owned();
    let data_provider = OnDiskDataProvider {
        directory: path_buf,
    };
    Octree::from_data_provider(Box::new(data_provider)).unwrap()
}

#[bench]
fn bench_octree_building_multithreaded(b: &mut Bencher) {
    let mut args = Arguments::default();
    args.num_points = 100_000;
    b.iter(|| {
        let temp_dir = TempDir::new("octree").unwrap();
        make_octree(&args, temp_dir.path());
    });
}

#[bench]
fn bench_s2_building_singlethreaded(b: &mut Bencher) {
    let mut args = Arguments::default();
    args.num_points = 100_000;
    b.iter(|| {
        let temp_dir = TempDir::new("s2").unwrap();
        make_s2_cells(&args, temp_dir.path());
    });
}

#[test]
fn num_points_in_octree_meta() {
    let path_buf = OCTREE_DIR.path().to_owned();
    use point_viewer::data_provider::{DataProvider, OnDiskDataProvider};
    let data_provider = OnDiskDataProvider {
        directory: path_buf,
    };
    let meta = data_provider.meta_proto().unwrap();
    assert!(meta.has_octree());
    let num_points: i64 = meta
        .get_octree()
        .get_nodes()
        .iter()
        .map(|n| n.num_points)
        .sum();
    assert_eq!(num_points, Arguments::default().num_points as i64);
}

#[test]
fn num_points_in_s2_meta() {
    let path_buf = S2_DIR.path().to_owned();
    let data_provider = OnDiskDataProvider {
        directory: path_buf,
    };
    let meta = data_provider.meta_proto().unwrap();
    assert!(meta.has_s2());
    let num_points: u64 = meta.get_s2().get_cells().iter().map(|c| c.num_points).sum();
    assert_eq!(num_points, Arguments::default().num_points as u64);
}

fn cmp_points(p1: &Point, p2: &Point) -> std::cmp::Ordering {
    let x_order = p1.position.x.partial_cmp(&p2.position.x).unwrap();
    let y_order = p1.position.y.partial_cmp(&p2.position.y).unwrap();
    let z_order = p1.position.z.partial_cmp(&p2.position.z).unwrap();
    x_order.then(y_order).then(z_order)
}

fn query_and_sort<C>(point_cloud: &C, query: &PointQuery) -> Vec<Point>
where
    C: PointCloud,
{
    let mut points = Vec::new();
    for node_id in point_cloud.nodes_in_location(query).into_iter() {
        let points_iter = point_cloud.points_in_node(query, node_id).unwrap();
        points.extend(points_iter);
    }
    points.sort_unstable_by(cmp_points);
    points
}

// Checks that the points are equal up to a precision of the default resolution
fn assert_points_equal(points_s2: &[Point], points_oct: &[Point]) {
    assert!(
        points_s2.len() == points_oct.len(),
        "Number of points differs: {} in points_s2, {} in points_oct",
        points_s2.len(),
        points_oct.len()
    );
    let args = Arguments::default();
    let mut idx = 0;
    // If a point is allowed to be displaced by up to args.resolution in each dimension,
    // the distance from the true position may be up to resolution * sqrt(3)
    let threshold = 3.0_f64.sqrt() * args.resolution;
    for (p_s2, p_oct) in points_s2.iter().zip(points_oct.iter()) {
        let distance = (p_s2.position - p_oct.position).magnitude();
        assert!(
            distance <= threshold,
            "Inequality at index {}: s2 point: {:?}, octree point: {:?}, distance {}",
            idx,
            p_s2.position,
            p_oct.position,
            distance
        );
        idx += 1;
    }
}

#[test]
fn check_box_query_equality() {
    let s2 = get_s2_cells();
    let oct = get_octree();
    let bbox = RandomPointsOnEarth::new(10.0, 10.0, SEED).bbox();
    let query = PointQuery {
        location: PointLocation::Aabb(bbox),
        global_from_local: None,
    };
    let points_s2 = query_and_sort(&s2, &query);
    let points_oct = query_and_sort(&oct, &query);
    assert_points_equal(&points_s2, &points_oct);
}<|MERGE_RESOLUTION|>--- conflicted
+++ resolved
@@ -53,24 +53,16 @@
 }
 
 fn make_octree(args: &Arguments, dir: &Path) {
-<<<<<<< HEAD
-    let mut points_oct = RandomPointsOnEarth::new(args.width, args.height, SEED);
-=======
-    let mut points_oct = RandomPointsOnEarth::new(args.width, args.height, args.num_points);
+    let mut points_oct = RandomPointsOnEarth::new(args.width, args.height, args.num_points, SEED);
     let bbox = points_oct.bbox();
     let batches_oct = Batched::new(points_oct, args.batch_size);
->>>>>>> 317016e4
     let pool = scoped_pool::Pool::new(args.num_threads);
 
     build_octree(&pool, dir, args.resolution, bbox, batches_oct);
 }
 
 fn make_s2_cells(args: &Arguments, dir: &Path) {
-<<<<<<< HEAD
-    let points_s2 = RandomPointsOnEarth::new(args.width, args.height, SEED);
-=======
-    let points_s2 = RandomPointsOnEarth::new(args.width, args.height, args.num_points);
->>>>>>> 317016e4
+    let points_s2 = RandomPointsOnEarth::new(args.width, args.height, args.num_points, SEED);
     let mut s2_writer: S2Splitter<RawNodeWriter> =
         S2Splitter::new(dir, Encoding::Plain, OpenMode::Truncate);
     Batched::new(points_s2, args.batch_size)
